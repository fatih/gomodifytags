--- conflicted
+++ resolved
@@ -418,11 +418,7 @@
 		}
 
 		name = strings.Join(titled, "")
-<<<<<<< HEAD
 	case "titlecase":
-=======
-	case "pascalspaced":
->>>>>>> 38673b16
 		var titled []string
 		for _, s := range splitted {
 			titled = append(titled, strings.Title(s))
