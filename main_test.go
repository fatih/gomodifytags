--- conflicted
+++ resolved
@@ -451,7 +451,6 @@
 			},
 		},
 		{
-<<<<<<< HEAD
 			file: "line_titlecase_add",
 			cfg: &config{
 				add:       []string{"json"},
@@ -467,7 +466,9 @@
 				output:    "source",
 				line:      "4,6",
 				transform: "titlecase",
-=======
+			},
+		},
+		{
 			file: "field_add",
 			cfg: &config{
 				add:        []string{"json"},
@@ -549,7 +550,6 @@
 				output:    "source",
 				offset:    35,
 				transform: "camelcase",
->>>>>>> 38673b16
 			},
 		},
 	}
